% maketissue.m
%   Creates a cube of optical property pointers,T(y,x,z), saved in
%       myname_T.bin = a tissue structure file
%   which specifies a complex tissue for use by mcxyz.c.
%
%   Also prepares a listing of the optical properties at chosen wavelength
%   for use by mcxyz.c, [mua, mus, g], for each tissue type specified
%   in myname_T.bin. This listing is saved in
%       myname_H.mci = the input file for use by mcxyz.c.
%
%   Will generate a figure illustrating the tissue with its various
%   tissue types and the beam being launched.
%
%   Uses
%       makeTissueList.m
%
%   To use, 
%       1. Prepare makeTissueList.m so that it contains the tissue
%   types desired.
%       2. Specify the USER CHOICES.
%       2. Run this program, maketissue.m.
%
%   Note: mcxyz.c can use optical properties in cm^-1 or mm^-1 or m^-1,
%       if the bin size (binsize) is specified in cm or mm or m,
%       respectively.
%
%  Steven L. Jacques. updated Aug 21, 2014.
%       

<<<<<<< HEAD
clear
format compact
clc
home

%%% USER CHOICES %%%%%%%% <-------- You must set these parameters ------
SAVEON      = 1;        % 1 = save myname_T.bin, myname_H.mci 
                        % 0 = don't save. Just check the program.

myname      = 'skinvessel';% name for files: myname_T.bin, myname_H.mci  
time_min    = 1;      	% time duration of the simulation [min] <----- run time -----
nm          = 532;   	% desired wavelength of simulation
Nbins       = 200;    	% # of bins in each dimension of cube 
binsize     = 0.0005; 	% size of each bin, eg. [cm] or [mm]

% Set Monte Carlo launch flags
mcflag      = 0;     	% launch: 0 = uniform beam, 1 = Gaussian, 2 = isotropic pt. 
=======
%% USER CHOICES <-------- You must set these parameters ------
SAVEON      = 0;        % 1 = save myname_T.bin, myname_H.mci 
                        % 0 = don't save. Just check the program.
                        
nm          = 850;       % set the range of wavelengths of the monte carlo simulation
directoryPath = './Data/';
myname      = ['blood4_broad_' num2str(nm)];% name for files: myname_T.bin, myname_H.mci  
time_min    = 5;      	% time duration of the simulation [min]
Nbins       = 400;    	% # of bins in each dimension of cube 
binsize     = 20e-4; 	% size of each bin [cm]

% Set Monte Carlo launch flags
mcflag      = 2;     	% launch: 0 = uniform beam, 1 = uniform over entire surface at height zs, 2 = isotropic pt. 
>>>>>>> ae6d32f8
launchflag  = 0;        % 0 = let mcxyz.c calculate launch trajectory
                        % 1 = manually set launch vector.
boundaryflag = 2;       % 0 = no boundaries, 1 = escape at boundaries
                        % 2 = escape at surface only. No x, y, bottom z
                        % boundaries

% Sets position of source
<<<<<<< HEAD
xs          = 0;      	% x of source
ys          = 0;        % y of source
zs          = 0.0101;  	% z of source
=======
xs          = 0.5;      	% x of source [cm]
ys          = 0.5;        % y of source [cm]
zs          = 0.02;     % z of source [cm]
>>>>>>> ae6d32f8

% Set position of focus, so mcxyz can calculate launch trajectory
xfocus      = 0;        % set x,position of focus
yfocus      = 0;        % set y,position of focus
zfocus      = inf;    	% set z,position of focus (=inf for collimated beam)

% only used if mcflag == 0 or 1 (uniform or Gaussian beam, not isotropic pt.)
radius      = 0.02;      % 1/e radius of beam at tissue surface
waist       = 0.010;  	% 1/e radius of beam at focus

% only used if launchflag == 1 (manually set launch trajectory):
ux0         = 0.7;      % trajectory projected onto x axis
uy0         = 0.4;      % trajectory projected onto y axis
uz0         = sqrt(1 - ux0^2 - uy0^2); % such that ux^2 + uy^2 + uz^2 = 1
%%%%%%%%%%%%%%%%%%%%%%%%%


%%%%%%%%%% 
% Prepare Monte Carlo 
%%%

% Create tissue properties
tissue = makeTissueList(nm); % also --> global tissue(1:Nt).s
Nt = length(tissue);
for i=1:Nt
    muav(i)  = tissue(i).mua;
    musv(i)  = tissue(i).mus;
    gv(i)    = tissue(i).g;
end

% Specify Monte Carlo parameters    
Nx = Nbins;
Ny = Nbins;
Nz = Nbins;
dx = binsize;
dy = binsize;
dz = binsize;
x  = ([1:Nx]'-Nx/2)*dx;
y  = ([1:Ny]'-Ny/2)*dy;
z  = [1:Nz]'*dz;
zmin = min(z);
zmax = max(z);
xmin = min(x);
xmax = max(x);

if isinf(zfocus), zfocus = 1e12; end

%%%%%%
% CREATE TISSUE STRUCTURE T(y,x,z)
%   Create T(y,x,z) by specifying a tissue type (an integer)
%   for each voxel in T.
%
%   Note: one need not use every tissue type in the tissue list.
%   The tissue list is a library of possible tissue types.

T = double(zeros(Ny,Nx,Nz)); 

T = T + 4;      % fill background with skin (dermis)

zsurf = 0.0100;  % position of air/skin surface

for iz=1:Nz % for every depth z(iz)

    % air
    if iz<=round(zsurf/dz)
        T(:,:,iz) = 2; 
    end

    % epidermis (60 um thick)
    if iz>round(zsurf/dz) & iz<=round((zsurf+0.0060)/dz)
        T(:,:,iz) = 5; 
    end

    % blood vessel @ xc, zc, radius, oriented along y axis
    xc      = 0;            % [cm], center of blood vessel
    zc      = Nz/2*dz;     	% [cm], center of blood vessel
    vesselradius  = 0.0100;      	% blood vessel radius [cm]
    for ix=1:Nx
            xd = x(ix) - xc;	% vessel, x distance from vessel center
            zd = z(iz) - zc;   	% vessel, z distance from vessel center                
            r  = sqrt(xd^2 + zd^2);	% r from vessel center
            if (r<=vesselradius)     	% if r is within vessel
                T(:,ix,iz) = 3; % blood
            end

    end %ix
    
end % iz


%%
if SAVEON
    tic
    % convert T to linear array of integer values, v(i)i = 0;
    v = uint8(reshape(T,Ny*Nx*Nz,1));

    %% WRITE FILES
    % Write myname_H.mci file
    %   which contains the Monte Carlo simulation parameters
    %   and specifies the tissue optical properties for each tissue type.
    commandwindow
    disp(sprintf('--------create %s --------',myname))
    filename = sprintf('%s_H.mci',myname);
    fid = fopen(filename,'w');
        % run parameters
        fprintf(fid,'%0.2f\n',time_min);
        fprintf(fid,'%d\n'   ,Nx);
        fprintf(fid,'%d\n'   ,Ny);
        fprintf(fid,'%d\n'   ,Nz);
        fprintf(fid,'%0.4f\n',dx);
        fprintf(fid,'%0.4f\n',dy);
        fprintf(fid,'%0.4f\n',dz);
        % launch parameters
        fprintf(fid,'%d\n'   ,mcflag);
        fprintf(fid,'%d\n'   ,launchflag);
        fprintf(fid,'%d\n'   ,boundaryflag);
        fprintf(fid,'%0.4f\n',xs);
        fprintf(fid,'%0.4f\n',ys);
        fprintf(fid,'%0.4f\n',zs);
        fprintf(fid,'%0.4f\n',xfocus);
        fprintf(fid,'%0.4f\n',yfocus);
        fprintf(fid,'%0.4f\n',zfocus);
        fprintf(fid,'%0.4f\n',ux0); % if manually setting ux,uy,uz
        fprintf(fid,'%0.4f\n',uy0);
        fprintf(fid,'%0.4f\n',uz0);
        fprintf(fid,'%0.4f\n',radius);
        fprintf(fid,'%0.4f\n',waist);
        % tissue optical properties
        fprintf(fid,'%d\n',Nt);
        for i=1:Nt
            fprintf(fid,'%0.4f\n',muav(i));
            fprintf(fid,'%0.4f\n',musv(i));
            fprintf(fid,'%0.4f\n',gv(i));
        end
    fclose(fid);

    %% write myname_T.bin file
    filename = sprintf('%s_T.bin',myname);
    disp(['create ' filename])
    fid = fopen(filename,'wb');
    fwrite(fid,v,'uint8');
    fclose(fid);

    toc
end % SAVEON


%% Look at structure of Tzx at iy=Ny/2
Txzy = shiftdim(T,1);   % Tyxz --> Txzy
Tzx  = Txzy(:,:,Ny/2)'; % Tzx

%%
figure(1); clf
fsz = 18;  % font size 
imagesc(x,z,Tzx,[1 Nt])
hold on
set(gca,'fontsize',fsz)
xlabel('x [cm]')
ylabel('z [cm]')
colorbar
cmap = makecmap(Nt);
colormap(cmap)
set(colorbar,'fontsize',1)
% label colorbar
zdiff = zmax-zmin;
%%%
for i=1:Nt
    yy = (Nt-i)/(Nt-1)*Nz*dz;
    text(Nx*dx*1.2,yy, tissue(i).name,'fontsize',12)
end

text(xmax*0.9,zmin - zdiff*0.06, 'Tissue types','fontsize',18)
axis equal image
axis([xmin xmax zmin zmax])


%% draw launch
N = 10; % # of beam rays drawn
switch mcflag
    case 0 % uniform
        for i=0:5
            for j=-2:2
            plot( [xs+radius*i/5 xfocus + waist*j/2],[zs zfocus],'r-')
            plot(-[xs+radius*i/5 xfocus + waist*j/2],[zs zfocus],'r-')
            end
        end

    case 1 % Gaussian
        for i=0:5
            for j=-2:2
            plot( [xs+radius*i/5 xfocus + waist*j/2],[zs zfocus],'r-')
            plot(-[xs+radius*i/5 xfocus + waist*j/2],[zs zfocus],'r-')
            end
        end

    case 2 % iso-point
        for i=1:20
            th = (i-1)/19*2*pi;
            xx = Nx/2*cos(th) + xs;
            zz = Nx/2*sin(th) + zs;
            plot([xs xx],[zs zz],'r-')
        end
end

disp('done')
<|MERGE_RESOLUTION|>--- conflicted
+++ resolved
@@ -1,3 +1,5 @@
+function makeTissue
+
 % maketissue.m
 %   Creates a cube of optical property pointers,T(y,x,z), saved in
 %       myname_T.bin = a tissue structure file
@@ -27,25 +29,6 @@
 %  Steven L. Jacques. updated Aug 21, 2014.
 %       
 
-<<<<<<< HEAD
-clear
-format compact
-clc
-home
-
-%%% USER CHOICES %%%%%%%% <-------- You must set these parameters ------
-SAVEON      = 1;        % 1 = save myname_T.bin, myname_H.mci 
-                        % 0 = don't save. Just check the program.
-
-myname      = 'skinvessel';% name for files: myname_T.bin, myname_H.mci  
-time_min    = 1;      	% time duration of the simulation [min] <----- run time -----
-nm          = 532;   	% desired wavelength of simulation
-Nbins       = 200;    	% # of bins in each dimension of cube 
-binsize     = 0.0005; 	% size of each bin, eg. [cm] or [mm]
-
-% Set Monte Carlo launch flags
-mcflag      = 0;     	% launch: 0 = uniform beam, 1 = Gaussian, 2 = isotropic pt. 
-=======
 %% USER CHOICES <-------- You must set these parameters ------
 SAVEON      = 0;        % 1 = save myname_T.bin, myname_H.mci 
                         % 0 = don't save. Just check the program.
@@ -59,7 +42,6 @@
 
 % Set Monte Carlo launch flags
 mcflag      = 2;     	% launch: 0 = uniform beam, 1 = uniform over entire surface at height zs, 2 = isotropic pt. 
->>>>>>> ae6d32f8
 launchflag  = 0;        % 0 = let mcxyz.c calculate launch trajectory
                         % 1 = manually set launch vector.
 boundaryflag = 2;       % 0 = no boundaries, 1 = escape at boundaries
@@ -67,43 +49,34 @@
                         % boundaries
 
 % Sets position of source
-<<<<<<< HEAD
-xs          = 0;      	% x of source
-ys          = 0;        % y of source
-zs          = 0.0101;  	% z of source
-=======
 xs          = 0.5;      	% x of source [cm]
 ys          = 0.5;        % y of source [cm]
 zs          = 0.02;     % z of source [cm]
->>>>>>> ae6d32f8
 
 % Set position of focus, so mcxyz can calculate launch trajectory
 xfocus      = 0;        % set x,position of focus
 yfocus      = 0;        % set y,position of focus
 zfocus      = inf;    	% set z,position of focus (=inf for collimated beam)
 
-% only used if mcflag == 0 or 1 (uniform or Gaussian beam, not isotropic pt.)
-radius      = 0.02;      % 1/e radius of beam at tissue surface
+% only used if mcflag == 0 (uniform beam)
+radius      = 0.2;      % 1/e radius of beam at tissue surface
 waist       = 0.010;  	% 1/e radius of beam at focus
 
 % only used if launchflag == 1 (manually set launch trajectory):
 ux0         = 0.7;      % trajectory projected onto x axis
 uy0         = 0.4;      % trajectory projected onto y axis
 uz0         = sqrt(1 - ux0^2 - uy0^2); % such that ux^2 + uy^2 + uz^2 = 1
-%%%%%%%%%%%%%%%%%%%%%%%%%
-
-
-%%%%%%%%%% 
-% Prepare Monte Carlo 
-%%%
+
+%% Prepare Monte Carlo 
+format compact
 
 % Create tissue properties
-tissue = makeTissueList(nm); % also --> global tissue(1:Nt).s
-Nt = length(tissue);
-for i=1:Nt
-    muav(i)  = tissue(i).mua;
-    musv(i)  = tissue(i).mus;
-    gv(i)    = tissue(i).g;
+tissueList = makeTissueList(nm);
+Nt = length(tissueList);
+for i=Nt:-1:1
+    muav(i)  = tissueList(i).mua;
+    musv(i)  = tissueList(i).mus;
+    gv(i)    = tissueList(i).g;
 end
 
 % Specify Monte Carlo parameters    
@@ -113,72 +86,141 @@
 dx = binsize;
 dy = binsize;
 dz = binsize;
-x  = ([1:Nx]'-Nx/2)*dx;
-y  = ([1:Ny]'-Ny/2)*dy;
-z  = [1:Nz]'*dz;
-zmin = min(z);
-zmax = max(z);
+x  = ((1:Nx)'-Nx/2)*dx;
+y  = ((1:Ny)'-Ny/2)*dy;
+z  = (1:Nz)'*dz;
 xmin = min(x);
 xmax = max(x);
 
 if isinf(zfocus), zfocus = 1e12; end
 
-%%%%%%
-% CREATE TISSUE STRUCTURE T(y,x,z)
+%% CREATE TISSUE STRUCTURE T(y,x,z)
 %   Create T(y,x,z) by specifying a tissue type (an integer)
 %   for each voxel in T.
 %
 %   Note: one need not use every tissue type in the tissue list.
 %   The tissue list is a library of possible tissue types.
 
-T = double(zeros(Ny,Nx,Nz)); 
-
-T = T + 4;      % fill background with skin (dermis)
-
-zsurf = 0.0100;  % position of air/skin surface
+T = uint8(4*ones(Ny,Nx,Nz)); % fill background with skin (dermis)
+
+zsurf       = 0.02;  % position of gel/skin surface[cm]
+SC          = 0.002; % Thickness of stratum corneum and stratum lucidum [cm]
+epd_thick   = 0.01; %Thickness of the epidermis [cm]
+vessel_thick = 0.050; %thickness of blood layer [cm]
+vessel_depth = 0.02; %depth of vessel [cm]
+
+% hair_diameter = 0.0075; % varies from 17 - 180 micrometers, should increase with colouring and age
+% hair_radius = hair_diameter/2;      	% hair radius [cm]
+% hair_bulb_radius = 1.7*hair_radius; % [cm]
+% ratio_papilla=5/12;
+% papilla_radius = hair_bulb_radius*ratio_papilla;
+% hair_depth = 0.1; % varies from 0.06-0.3cm
+% xi_start = Nx/2-round(hair_radius/dx);
+% xi_end = Nx/2+round(hair_radius/dx);
+% yi_start = Ny/2-round(hair_radius/dy);
+% yi_end = Ny/2+round(hair_radius/dy);
+
+% xi_start2 = Nx/2-round(hair_bulb_radius/dx);
+% xi_end2 = Nx/2+round(hair_bulb_radius/dx);
+% yi_start2 = Ny/2-round(hair_bulb_radius/dy);
+% yi_end2 = Ny/2+round(hair_bulb_radius/dy);
 
 for iz=1:Nz % for every depth z(iz)
-
-    % air
+    
+    % blood
+    if iz>round((zsurf+vessel_depth)/dz) && iz<=round((zsurf+vessel_depth+vessel_thick)/dz)
+        T(:,:,iz) = 3;
+    end
+    % epidermis
+    if iz>round((zsurf+SC)/dz) && iz<=round((zsurf+SC+epd_thick)/dz)
+        T(:,:,iz) = 5;
+    end
+    % Gel
     if iz<=round(zsurf/dz)
-        T(:,:,iz) = 2; 
+        T(:,:,iz) = 10;
     end
 
-    % epidermis (60 um thick)
-    if iz>round(zsurf/dz) & iz<=round((zsurf+0.0060)/dz)
-        T(:,:,iz) = 5; 
-    end
-
-    % blood vessel @ xc, zc, radius, oriented along y axis
-    xc      = 0;            % [cm], center of blood vessel
-    zc      = Nz/2*dz;     	% [cm], center of blood vessel
-    vesselradius  = 0.0100;      	% blood vessel radius [cm]
-    for ix=1:Nx
-            xd = x(ix) - xc;	% vessel, x distance from vessel center
-            zd = z(iz) - zc;   	% vessel, z distance from vessel center                
-            r  = sqrt(xd^2 + zd^2);	% r from vessel center
-            if (r<=vesselradius)     	% if r is within vessel
-                T(:,ix,iz) = 3; % blood
-            end
-
-    end %ix
-    
+%     % epidermis (60 um thick)
+%     if iz>round(zsurf/dz) && iz<=round((zsurf+0.0060)/dz)
+%         T(:,:,iz) = 5; 
+%     end
+% 
+%     % blood vessel @ xc, zc, radius, oriented along y axis
+%     xc      = 0;            % [cm], center of blood vessel
+%     zc      = Nz/2*dz;     	% [cm], center of blood vessel
+%     vesselradius  = 0.0100;      	% blood vessel radius [cm]
+%     for ix=1:Nx
+%             xd = x(ix) - xc;	% vessel, x distance from vessel center
+%             zd = z(iz) - zc;   	% vessel, z distance from vessel center                
+%             r  = sqrt(xd^2 + zd^2);	% r from vessel center
+%             if (r<=vesselradius)     	% if r is within vessel
+%                 T(:,ix,iz) = 3; % blood
+%             end
+% 
+%     end %ix
+%     
+%     % Hair @ xc, yc, radius, oriented along z axis
+%     xc      = 0;            % [cm], center of hair
+%     yc      = 0;     	% [cm], center of hair
+%     zc      = zsurf+hair_depth; % center of hair bulb
+%     zc_papilla = zsurf+hair_depth+sqrt(2)*(1-ratio_papilla)*hair_bulb_radius; %[cm] z-coordinate center of the papilla
+%     if iz>round(zsurf/dz) && iz<=round((zsurf+hair_depth)/dz)
+%         for ix=xi_start:xi_end
+%             for iy=yi_start:yi_end
+%                 xd = x(ix) - xc;	% vessel, x distance from vessel center
+%                 yd = y(iy) - yc;   	% vessel, z distance from vessel center
+%                 zd = z(iz)-zc;
+%                 r  = sqrt(xd^2 + yd^2);	% radius from vessel center
+%                 if (r<=hair_radius)     	% if r is within hair
+%                     T(iy,ix,iz) = 9; % hair
+%                 end
+%             end % iy
+%             
+%         end %ix
+%     end
+%
+%     % Hair Bulb
+%     for ix=xi_start2:xi_end2
+%         for iy=yi_start2:yi_end2
+%             xd = x(ix) - xc;	% vessel, x distance from vessel center
+%             yd = y(iy) - yc;   	% vessel, z distance from vessel center
+%             zd = z(iz)-zc;
+%             r2 = sqrt(xd^2 + yd^2 + 1/2*zd^2); % radius from bulb center
+%             if (r2<=hair_bulb_radius)     	% if r2 is within hair bulb
+%                 T(iy,ix,iz) = 9; % hair
+%             end
+%         end % iy
+%         
+%     end %ix
+%
+%     % Papilla
+%     for ix=xi_start2:xi_end2
+%         for iy=yi_start2:yi_end2
+%             xd = x(ix) - xc;	% vessel, x distance from vessel center
+%             yd = y(iy) - yc;   	% vessel, z distance from vessel center
+%             zd = z(iz)-zc_papilla;
+%             r3 = sqrt(xd^2 + yd^2 + 1/2*zd^2); % radius from papilla center
+%             if (r3<=papilla_radius)     	% if r2 is within hair bulb
+%                 T(iy,ix,iz) = 4; % dermis, standin for papilla tissue
+%             end
+%         end % iy
+%         
+%     end %ix
+
 end % iz
 
-
-%%
+%% Write the files
 if SAVEON
-    tic
-    % convert T to linear array of integer values, v(i)i = 0;
-    v = uint8(reshape(T,Ny*Nx*Nz,1));
+
+    v = reshape(T,Ny*Nx*Nz,1);
 
     %% WRITE FILES
     % Write myname_H.mci file
     %   which contains the Monte Carlo simulation parameters
     %   and specifies the tissue optical properties for each tissue type.
     commandwindow
-    disp(sprintf('--------create %s --------',myname))
-    filename = sprintf('%s_H.mci',myname);
+    fprintf('--------create %s --------\n',myname)
+    filename = sprintf('%s%s_H.mci',directoryPath,myname);
     fid = fopen(filename,'w');
         % run parameters
         fprintf(fid,'%0.2f\n',time_min);
@@ -213,62 +255,34 @@
     fclose(fid);
 
     %% write myname_T.bin file
-    filename = sprintf('%s_T.bin',myname);
+    filename = sprintf('%s%s_T.bin',directoryPath,myname);
     disp(['create ' filename])
     fid = fopen(filename,'wb');
     fwrite(fid,v,'uint8');
     fclose(fid);
 
-    toc
 end % SAVEON
 
-
 %% Look at structure of Tzx at iy=Ny/2
-Txzy = shiftdim(T,1);   % Tyxz --> Txzy
-Tzx  = Txzy(:,:,Ny/2)'; % Tzx
-
-%%
+Tzx  = squeeze(T(Ny/2,:,:))'; % Tyxz -> Txz -> Tzx
+
 figure(1); clf
-fsz = 18;  % font size 
-imagesc(x,z,Tzx,[1 Nt])
+plotTissue(Tzx,tissueList,x,z)
 hold on
-set(gca,'fontsize',fsz)
-xlabel('x [cm]')
-ylabel('z [cm]')
-colorbar
-cmap = makecmap(Nt);
-colormap(cmap)
-set(colorbar,'fontsize',1)
-% label colorbar
-zdiff = zmax-zmin;
-%%%
-for i=1:Nt
-    yy = (Nt-i)/(Nt-1)*Nz*dz;
-    text(Nx*dx*1.2,yy, tissue(i).name,'fontsize',12)
-end
-
-text(xmax*0.9,zmin - zdiff*0.06, 'Tissue types','fontsize',18)
-axis equal image
-axis([xmin xmax zmin zmax])
-
 
 %% draw launch
-N = 10; % # of beam rays drawn
 switch mcflag
     case 0 % uniform
         for i=0:5
             for j=-2:2
-            plot( [xs+radius*i/5 xfocus + waist*j/2],[zs zfocus],'r-')
-            plot(-[xs+radius*i/5 xfocus + waist*j/2],[zs zfocus],'r-')
+                plot( [xs+radius*i/5 xfocus + waist*j/2],[zs zfocus],'r-')
+                plot(-[xs+radius*i/5 xfocus + waist*j/2],[zs zfocus],'r-')
             end
         end
 
-    case 1 % Gaussian
-        for i=0:5
-            for j=-2:2
-            plot( [xs+radius*i/5 xfocus + waist*j/2],[zs zfocus],'r-')
-            plot(-[xs+radius*i/5 xfocus + waist*j/2],[zs zfocus],'r-')
-            end
+    case 1 % uniform over entire surface at height zs
+        for i=0:10
+            plot( [xmin + (xmax-xmin)*i/10 xmin + (xmax-xmin)*i/10],[zs zfocus],'r-')
         end
 
     case 2 % iso-point
@@ -280,4 +294,6 @@
         end
 end
 
+axis([min(x) max(x) min(z) max(z)])
+
 disp('done')
